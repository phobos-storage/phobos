/* -*- mode: c; c-basic-offset: 4; indent-tabs-mode: nil; -*-
 * vim:expandtab:shiftwidth=4:tabstop=4:
 */
/*
 *  All rights reserved (c) 2014-2025 CEA/DAM.
 *
 *  This file is part of Phobos.
 *
 *  Phobos is free software: you can redistribute it and/or modify it under
 *  the terms of the GNU Lesser General Public License as published by
 *  the Free Software Foundation, either version 2.1 of the License, or
 *  (at your option) any later version.
 *
 *  Phobos is distributed in the hope that it will be useful,
 *  but WITHOUT ANY WARRANTY; without even the implied warranty of
 *  MERCHANTABILITY or FITNESS FOR A PARTICULAR PURPOSE.  See the
 *  GNU Lesser General Public License for more details.
 *
 *  You should have received a copy of the GNU Lesser General Public License
 *  along with Phobos. If not, see <http://www.gnu.org/licenses/>.
 */
/**
 * \brief  Phobos Layout Composition Layer
 */
#ifdef HAVE_CONFIG_H
#include "config.h"
#endif

#include "pho_layout.h"

#include "phobos_store.h"
#include "pho_common.h"
#include "pho_dss.h"
#include "pho_type_utils.h"
#include "pho_io.h"
#include "pho_module_loader.h"
#include "posix_layout.h"

#include <assert.h>
#include <dlfcn.h>
#include <limits.h>
#include <pthread.h>
#include <stdio.h>
#include <stdlib.h>
#include <string.h>

int data_processor_read_into_buff(struct pho_data_processor *proc,
                                  struct pho_io_descr *reader_iod, size_t size)
{
    ssize_t read_size;

    read_size = ioa_read(reader_iod->iod_ioa, reader_iod,
                         proc->buff.buff +
                             (proc->reader_offset - proc->buffer_offset), size);

    if (read_size < 0)
        LOG_RETURN(read_size,
                   "reading %zu bytes fails in data processor at offset "
                   "%zu", size, proc->reader_offset);

    proc->reader_offset += read_size;
    reader_iod->iod_size += read_size;

    if (read_size < size)
        LOG_RETURN(-EIO,
                   "data processor reader expected %zu bytes to read and get "
                   "only %zd bytes, at offset %zu",
                   size, read_size, proc->reader_offset);

    return 0;
}

static int build_layout_name(const char *layout_name, char *path, size_t len)
{
    int rc;

    rc = snprintf(path, len, "layout_%s", layout_name);
    if (rc < 0 || rc >= len) {
        path[0] = '\0';
        return -EINVAL;
    }

    return 0;
}

static int build_layout_writer(struct pho_data_processor *encoder,
                               struct pho_xfer_desc *xfer)
{
    struct pho_xfer_put_params *put_params;
    char layout_name[NAME_MAX];
    struct layout_module *mod;
    const char *copy_name;
    int rc;
    int i;

    if (xfer->xd_op == PHO_XFER_OP_COPY)
        put_params = &xfer->xd_params.copy.put;
    else
        put_params = &xfer->xd_params.put;

    rc = build_layout_name(put_params->layout_name, layout_name,
                           sizeof(layout_name));
    if (rc)
        return rc;

    /* Load new module if necessary */
    rc = load_module(layout_name, sizeof(*mod), phobos_context(),
                     (void **) &mod);
    if (rc)
        return rc;

    /*
     * Note 1: we don't acquire layout_modules_rwlock because we consider that
     * the module we just retrieved will never be unloaded.
     */
    /*
     * Note 2: the encoder module must not be unloaded until all encoders of
     * this type have been destroyed, since they all hold a reference to the
     * module's code. In this implementation, the module is never unloaded.
     */

    if (put_params->copy_name) {
        copy_name = put_params->copy_name;
    } else {
        rc = get_cfg_default_copy_name(&copy_name);
        if (rc)
            return rc;
    }

    encoder->dest_layout = xcalloc(encoder->xfer->xd_ntargets,
                                   sizeof(*encoder->dest_layout));

<<<<<<< HEAD
    /* set first object size */
=======
    /* Set the first object size, except for copy processors, because of two
     * reasons:
     *  - the object size has been set earlier during the processor's
     *  initialization
     *  - `xfer->xd_targets[0].xt_size` most likely has an invalid value (0 or
     *  -1 for instance) because since we copy data, we use the
     *  object/copy/layout/extents information available in the database, and
     *  thus this value doesn't have to be set by the caller and should be
     *  ignored.
     */
>>>>>>> a60ab5f2
    if (encoder->type != PHO_PROC_COPIER && encoder->xfer->xd_ntargets > 0)
        encoder->object_size = xfer->xd_targets[0].xt_size;

    for (i = 0; i < encoder->xfer->xd_ntargets; i++) {
        char size_string[16];

        encoder->dest_layout[i].oid = xfer->xd_targets[i].xt_objid;
        encoder->dest_layout[i].wr_size = xfer->xd_targets[i].xt_size;
        encoder->dest_layout[i].copy_name = xstrdup(copy_name);

        rc = sprintf(size_string, "%ld", encoder->object_size);
        if (rc < 0)
            return rc;

        pho_attr_set(&encoder->dest_layout[i].layout_desc.mod_attrs,
                     PHO_EA_OBJECT_SIZE_NAME, size_string);
    }

    return mod->ops->encode(encoder);
}

int layout_encoder(struct pho_data_processor *encoder,
                   struct pho_xfer_desc *xfer)
{
    int rc;

    encoder->type = PHO_PROC_ENCODER;
    encoder->done = false;
    encoder->xfer = xfer;

    rc = build_layout_writer(encoder, xfer);
    if (rc) {
        layout_destroy(encoder);
        LOG_RETURN(rc, "unable to create writer part of an encoder");
    }

    rc = set_posix_reader(encoder);
    if (rc)
        layout_destroy(encoder);

    /* get io_block_size from conf */
    rc = get_cfg_io_block_size(&encoder->io_block_size,
                               xfer->xd_params.put.family);
    if (rc)
        layout_destroy(encoder);

    return rc;
};

static int build_layout_reader(struct pho_data_processor *decoder,
                               struct pho_xfer_desc *xfer,
                               struct layout_info *layout)
{
    char layout_name[NAME_MAX];
    struct layout_module *mod;
    int rc;

    rc = build_layout_name(layout->layout_desc.mod_name, layout_name,
                           sizeof(layout_name));
    if (rc)
        return rc;

    /* Load new module if necessary */
    rc = load_module(layout_name, sizeof(*mod), phobos_context(),
                     (void **) &mod);
    if (rc)
        return rc;

    decoder->src_layout = layout;

    return mod->ops->decode(decoder);
}

int layout_decoder(struct pho_data_processor *decoder,
                   struct pho_xfer_desc *xfer, struct layout_info *layout)
{
    int rc;

    decoder->type = PHO_PROC_DECODER;
    decoder->done = false;
    decoder->xfer = xfer;

    rc = build_layout_reader(decoder, xfer, layout);
    if (rc) {
        layout_destroy(decoder);
        LOG_RETURN(rc, "unable to create reader part of a decoder");
    }

    rc = set_posix_writer(decoder);
    if (rc)
        layout_destroy(decoder);

    /* get io_block_size from conf */
    rc = get_cfg_io_block_size(&decoder->io_block_size,
                               layout->extents[0].media.family);
    if (rc)
        layout_destroy(decoder);

    return rc;
}

int layout_eraser(struct pho_data_processor *eraser, struct pho_xfer_desc *xfer,
                  struct layout_info *layout)
{
    char layout_name[NAME_MAX];
    struct layout_module *mod;
    int rc;

    rc = build_layout_name(layout->layout_desc.mod_name, layout_name,
                           sizeof(layout_name));
    if (rc)
        return rc;

    /* Load new module if necessary */
    rc = load_module(layout_name, sizeof(*mod), phobos_context(),
                     (void **) &mod);
    if (rc)
        return rc;

    /* See notes in layout_encode */
    eraser->type = PHO_PROC_ERASER;
    eraser->done = false;
    eraser->xfer = xfer;
    eraser->src_layout = layout;

    rc = mod->ops->erase(eraser);
    if (rc) {
        layout_destroy(eraser);
        LOG_RETURN(rc, "Unable to create eraser");
    }

    return rc;
}

int layout_copier(struct pho_data_processor *copier, struct pho_xfer_desc *xfer,
                  struct layout_info *layout)
{
    int rc;

    copier->type = PHO_PROC_COPIER;
    copier->done = false;
    copier->xfer = xfer;

    rc = build_layout_reader(copier, xfer, layout);
    if (rc) {
        layout_destroy(copier);
        LOG_RETURN(rc, "unable to create reader part of a copier");
    }

    rc = build_layout_writer(copier, xfer);
    if (rc) {
        layout_destroy(copier);
        LOG_RETURN(rc, "unable to create writer part of a copier");
    }

    return rc;
}

int layout_locate(struct dss_handle *dss, struct layout_info *layout,
                  const char *focus_host, char **hostname, int *nb_new_lock)
{
    char layout_name[NAME_MAX];
    struct layout_module *mod;
    int rc;

    *hostname = NULL;

    rc = build_layout_name(layout->layout_desc.mod_name, layout_name,
                           sizeof(layout_name));
    if (rc)
        return rc;

    /* Load new module if necessary */
    rc = load_module(layout_name, sizeof(*mod), phobos_context(),
                     (void **) &mod);
    if (rc)
        return rc;

    return mod->ops->locate(dss, layout, focus_host, hostname, nb_new_lock);
}

int layout_get_specific_attrs(struct pho_io_descr *iod,
                              struct io_adapter_module *ioa,
                              struct extent *extent, struct layout_info *layout)
{
    char layout_name[NAME_MAX];
    struct layout_module *mod;
    int rc = 0;

    rc = build_layout_name(layout->layout_desc.mod_name, layout_name,
                           sizeof(layout_name));
    if (rc)
        return rc;

    rc = load_module(layout_name, sizeof(*mod), phobos_context(),
                     (void **) &mod);
    if (rc)
        return rc;

    return mod->ops->get_specific_attrs(iod, ioa, extent,
                                        &layout->layout_desc.mod_attrs);
}

int layout_reconstruct(struct layout_info lyt, struct copy_info *copy)
{
    char layout_name[NAME_MAX];
    struct layout_module *mod;
    int rc;

    rc = build_layout_name(lyt.layout_desc.mod_name, layout_name,
                           sizeof(layout_name));
    if (rc)
        return rc;

    /* Load new module if necessary */
    rc = load_module(layout_name, sizeof(*mod), phobos_context(),
                     (void **) &mod);
    if (rc)
        return rc;

    return mod->ops->reconstruct(lyt, copy);
}

void layout_destroy(struct pho_data_processor *proc)
{
    int i;

    if (proc->reader_ops)
        proc->reader_ops->destroy(proc);

    if (proc->writer_ops)
        proc->writer_ops->destroy(proc);

    if (proc->eraser_ops)
        proc->eraser_ops->destroy(proc);

    /* Only encoders own their layout, no need to free src_layout */
    if (proc->dest_layout != NULL) {
        for (i = 0; i < proc->xfer->xd_ntargets; i++) {
            pho_attrs_free(&proc->dest_layout[i].layout_desc.mod_attrs);
            layout_info_free_extents(&proc->dest_layout[i]);
            free(proc->dest_layout[i].copy_name);
        }
        free(proc->dest_layout);
        proc->dest_layout = NULL;
    }

    if (proc->write_resp != NULL) {
        pho_srl_response_free(proc->write_resp, false);
        free(proc->write_resp);
        proc->write_resp = NULL;
    }

    pho_buff_free(&proc->buff);
}<|MERGE_RESOLUTION|>--- conflicted
+++ resolved
@@ -130,9 +130,6 @@
     encoder->dest_layout = xcalloc(encoder->xfer->xd_ntargets,
                                    sizeof(*encoder->dest_layout));
 
-<<<<<<< HEAD
-    /* set first object size */
-=======
     /* Set the first object size, except for copy processors, because of two
      * reasons:
      *  - the object size has been set earlier during the processor's
@@ -143,7 +140,6 @@
      *  thus this value doesn't have to be set by the caller and should be
      *  ignored.
      */
->>>>>>> a60ab5f2
     if (encoder->type != PHO_PROC_COPIER && encoder->xfer->xd_ntargets > 0)
         encoder->object_size = xfer->xd_targets[0].xt_size;
 
